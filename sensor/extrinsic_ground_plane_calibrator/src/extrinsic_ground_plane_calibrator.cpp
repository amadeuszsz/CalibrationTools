--- conflicted
+++ resolved
@@ -467,11 +467,7 @@
     tf2::eigenToTransform(raw_lidar_to_base_eigen);
   raw_lidar_to_base_msg.header.stamp = header_.stamp;
   raw_lidar_to_base_msg.header.frame_id = lidar_frame_;
-<<<<<<< HEAD
-  raw_lidar_to_base_msg.child_frame_id = "ground_plane_raw";
-=======
   raw_lidar_to_base_msg.child_frame_id = lidar_frame_ + "_ground_plane_raw";
->>>>>>> 7e780bd6
   tf_broadcaster_.sendTransform(raw_lidar_to_base_msg);
 
   Eigen::Isometry3d raw_sensor_kit_to_lidar_base_eigen = base_to_sensor_kit_eigen_.inverse() *
@@ -553,12 +549,7 @@
     tf_broadcaster_.sendTransform(output_tf_msg);
   }
 
-<<<<<<< HEAD
-  // We currently perform no filtering stage and instead just output to the calibration manager the
-  // first valid calibration
-=======
   // We perform basic filtering on the estimated angles
->>>>>>> 7e780bd6
   {
     std::unique_lock<std::mutex> lock(mutex_);
     output_calibration_msg_ = tf2::toMsg(output_sensor_kit_to_lidar_base_eigen);
@@ -598,11 +589,7 @@
     tf2::eigenToTransform(output_base_to_lidar_eigen.inverse());
   output_lidar_to_base_msg.header.stamp = header_.stamp;
   output_lidar_to_base_msg.header.frame_id = lidar_frame_;
-<<<<<<< HEAD
-  output_lidar_to_base_msg.child_frame_id = "ground_plane";
-=======
   output_lidar_to_base_msg.child_frame_id = lidar_frame_ + "+ground_plane";
->>>>>>> 7e780bd6
   tf_broadcaster_.sendTransform(output_lidar_to_base_msg);
 
   // Test correctness of the output lidar -> base tf
